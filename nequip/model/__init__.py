from ._eng import EnergyModel
from ._grads import ForceOutput
from ._scaling import RescaleEnergyEtc, PerSpeciesRescale
<<<<<<< HEAD
from ._weight_init import uniform_initialize_FCs
=======
from ._weight_init import uniform_initialize_FCs, initialize_from_state

>>>>>>> 13525fc7
from ._build import model_from_config

from . import builder_utils

__all__ = [
<<<<<<< HEAD
    EnergyModel,
    ForceOutput,
    RescaleEnergyEtc,
    PerSpeciesRescale,
    uniform_initialize_FCs,
    model_from_config,
    builder_utils,
=======
    "EnergyModel",
    "ForceOutput",
    "RescaleEnergyEtc",
    "PerSpeciesRescale",
    "uniform_initialize_FCs",
    "initialize_from_state",
    "model_from_config",
>>>>>>> 13525fc7
]<|MERGE_RESOLUTION|>--- conflicted
+++ resolved
@@ -1,32 +1,19 @@
 from ._eng import EnergyModel
 from ._grads import ForceOutput
 from ._scaling import RescaleEnergyEtc, PerSpeciesRescale
-<<<<<<< HEAD
-from ._weight_init import uniform_initialize_FCs
-=======
 from ._weight_init import uniform_initialize_FCs, initialize_from_state
 
->>>>>>> 13525fc7
 from ._build import model_from_config
 
 from . import builder_utils
 
 __all__ = [
-<<<<<<< HEAD
     EnergyModel,
     ForceOutput,
     RescaleEnergyEtc,
     PerSpeciesRescale,
     uniform_initialize_FCs,
+    initialize_from_state,
     model_from_config,
     builder_utils,
-=======
-    "EnergyModel",
-    "ForceOutput",
-    "RescaleEnergyEtc",
-    "PerSpeciesRescale",
-    "uniform_initialize_FCs",
-    "initialize_from_state",
-    "model_from_config",
->>>>>>> 13525fc7
 ]