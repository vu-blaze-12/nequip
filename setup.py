from setuptools import setup, find_packages
from pathlib import Path

# see https://packaging.python.org/guides/single-sourcing-package-version/
version_dict = {}
with open(Path(__file__).parents[0] / "nequip/_version.py") as fp:
    exec(fp.read(), version_dict)
version = version_dict["__version__"]
del version_dict

setup(
    name="nequip",
    version=version,
    description="NequIP is an open-source code for building E(3)-equivariant interatomic potentials.",
    download_url="https://github.com/mir-group/nequip",
    author="Simon Batzner, Albert Musealian, Lixin Sun, Mario Geiger, Anders Johansson, Tess Smidt",
    python_requires=">=3.6",
    packages=find_packages(include=["nequip", "nequip.*"]),
    entry_points={
        # make the scripts available as command line scripts
        "console_scripts": [
            "nequip-train = nequip.scripts.train:main",
            "nequip-evaluate = nequip.scripts.evaluate:main",
            "nequip-benchmark = nequip.scripts.benchmark:main",
            "nequip-deploy = nequip.scripts.deploy:main",
        ]
    },
    install_requires=[
        "numpy",
        "ase",
        "tqdm",
<<<<<<< HEAD
        "torch>=1.8,<1.11",  # torch.fx added in 1.8
        "e3nn>=0.4.4,<0.5.0",
=======
        "torch>=1.8,<=1.11",  # torch.fx added in 1.8
        "e3nn>=0.3.5,<0.5.0",
>>>>>>> fb885753
        "pyyaml",
        "contextlib2;python_version<'3.7'",  # backport of nullcontext
        'contextvars;python_version<"3.7"',  # backport of contextvars for savenload
        "typing_extensions;python_version<'3.8'",  # backport of Final
        "torch-runstats>=0.2.0",
        "torch-ema>=0.3.0",
        "scikit_learn",  # for GaussianProcess for per-species statistics
    ],
    zip_safe=True,
)<|MERGE_RESOLUTION|>--- conflicted
+++ resolved
@@ -29,13 +29,8 @@
         "numpy",
         "ase",
         "tqdm",
-<<<<<<< HEAD
-        "torch>=1.8,<1.11",  # torch.fx added in 1.8
+        "torch>=1.8,<=1.11",  # torch.fx added in 1.8
         "e3nn>=0.4.4,<0.5.0",
-=======
-        "torch>=1.8,<=1.11",  # torch.fx added in 1.8
-        "e3nn>=0.3.5,<0.5.0",
->>>>>>> fb885753
         "pyyaml",
         "contextlib2;python_version<'3.7'",  # backport of nullcontext
         'contextvars;python_version<"3.7"',  # backport of contextvars for savenload
